--- conflicted
+++ resolved
@@ -182,33 +182,6 @@
         Warn if no measurements in circuit with classical registers.
         """
         for experiment in qobj.experiments:
-<<<<<<< HEAD
-            name = experiment.header.name
-            # Check for classical bits
-            if experiment.config.memory_slots == 0:
-                logger.warning(
-                    'No classical registers in circuit "%s": '
-                    'result data will not contain counts.', name)
-            # Check if Clifford circuit or if measure opts missing
-            no_measure = True
-            ch_supported = False
-            ch_supported = method in ["extended_stabilizer", "automatic"]
-            clifford = False if method == "statevector" else clifford_noise
-            for inst in experiment.instructions:
-                if not clifford and not no_measure:
-                    break  # we don't need to check any more ops
-                if clifford and inst.name not in clifford_instructions:
-                    clifford = False
-                if no_measure and inst.name == "measure":
-                    no_measure = False
-                if ch_supported and inst.name in unsupported_ch_instructions:
-                    ch_supported = False
-            # Print warning if clbits but no measure
-            if no_measure:
-                logger.warning(
-                    'No measurements in circuit "%s": '
-                    'count data will return all zeros.', name)
-=======
             # If circuit contains classical registers but not
             # measurements raise a warning
             if experiment.config.memory_slots > 0:
@@ -224,5 +197,4 @@
                     logger.warning(
                         'No measurements in circuit "%s": '
                         'count data will return all zeros.',
-                        experiment.header.name)
->>>>>>> c5f3ec01
+                        experiment.header.name)